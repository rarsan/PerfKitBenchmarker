###Breaking changes:
- Replaced gflags with absl-py. (GH-1518)
- Renamed GPU-related flags like so (old_flag_value -> new_flag_value):
  - gce_gpu_count -> gpu_count
  - gce_gpu_type -> gpu_type
- Replaced object_storage_objects_written_file* flags with prefix versions.

###New features:
- Windows benchmarks can now be run from linux controllers

###Enhancements:
- Support for ProfitBricks API v4:
  - Add `profitbricks_image_alias` flag and support for image aliases
  - Add new location, `us/ewr`

###Bug fixes and maintenance updates:
- Moved GPU-related specs from GceVmSpec to BaseVmSpec
<<<<<<< HEAD
- Fix ProfitBricks issue with extra `/` in the API url
- Fix ProfitBricks volume availability zone issue
=======
- Bulk AllowPort restored.
>>>>>>> 903eb82d
<|MERGE_RESOLUTION|>--- conflicted
+++ resolved
@@ -15,9 +15,6 @@
 
 ###Bug fixes and maintenance updates:
 - Moved GPU-related specs from GceVmSpec to BaseVmSpec
-<<<<<<< HEAD
 - Fix ProfitBricks issue with extra `/` in the API url
 - Fix ProfitBricks volume availability zone issue
-=======
-- Bulk AllowPort restored.
->>>>>>> 903eb82d
+- Bulk AllowPort restored.