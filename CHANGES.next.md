--- conflicted
+++ resolved
@@ -9,9 +9,4 @@
 - Add --failed_run_samples_error_length flag to limit failed run error length (GH-1391)
 
 Bug fixes and maintenance updates:
-<<<<<<< HEAD
-- Fix type of `--beam_it_timeout` flag (was string, must be integer) (GH-1375)
-- Fix provision phase of memcached_ycsb benchmark for non-managed memcached instances (GH-1384)
-=======
--
->>>>>>> 3eecf63e
+- Fix provision phase of memcached_ycsb benchmark for non-managed memcached instances (GH-1384)