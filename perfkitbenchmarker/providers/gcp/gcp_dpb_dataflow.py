# Copyright 2017 PerfKitBenchmarker Authors. All rights reserved.
#
# Licensed under the Apache License, Version 2.0 (the "License");
# you may not use this file except in compliance with the License.
# You may obtain a copy of the License at
#
#   http://www.apache.org/licenses/LICENSE-2.0
#
# Unless required by applicable law or agreed to in writing, software
# distributed under the License is distributed on an "AS IS" BASIS,
# WITHOUT WARRANTIES OR CONDITIONS OF ANY KIND, either express or implied.
# See the License for the specific language governing permissions and
# limitations under the License.
"""Module containing class for GCP's Dataflow service.
Use this module for running Dataflow jobs from compiled jar files.

No Clusters can be created or destroyed, since it is a managed solution
See details at: https://cloud.google.com/dataflow/
"""

import os
import re
import time
import json
import logging
import datetime

from absl import flags
from google.cloud import monitoring_v3
from google.cloud.monitoring_v3.types import TimeInterval
from google.cloud.monitoring_v3.types import Aggregation
from perfkitbenchmarker import beam_benchmark_helper
from perfkitbenchmarker import dpb_service
from perfkitbenchmarker import errors
from perfkitbenchmarker import providers
from perfkitbenchmarker import vm_util
from perfkitbenchmarker.providers.gcp import util

flags.DEFINE_string(
    'dpb_dataflow_temp_location', None,
    'Cloud Storage path for Dataflow to stage most temporary files.')
flags.DEFINE_string(
    'dpb_dataflow_staging_location', None,
    'Google Cloud Storage bucket for Dataflow to stage the binary files. '
    'You must create this bucket ahead of time, before running your pipeline.')
flags.DEFINE_string('dpb_dataflow_runner', 'DataflowRunner',
                    'Flag to specify the pipeline runner at runtime.')
flags.DEFINE_string('dpb_dataflow_sdk', None,
                    'SDK used to build the Dataflow executable. The latest sdk '
                    'will be used by default.')
flags.DEFINE_multi_string('dpb_dataflow_additional_args', [], 'Additional '
                          'arguments which should be passed to Dataflow job.')
flags.DEFINE_integer('dpb_dataflow_timeout', 300,
                     'The default timeout for Dataflow job.')


FLAGS = flags.FLAGS

DATAFLOW_WC_INPUT = 'gs://dataflow-samples/shakespeare/kinglear.txt'

# Compute Engine CPU Monitoring API has up to 4 minute delay.
# See https://cloud.google.com/monitoring/api/metrics_gcp#gcp-compute
CPU_API_DELAY_MINUTES = 4
CPU_API_DELAY_SECONDS = CPU_API_DELAY_MINUTES * 60
# Dataflow Monitoring API has up to 3 minute delay.
# See https://cloud.google.com/monitoring/api/metrics_gcp#gcp-dataflow
DATAFLOW_METRICS_DELAY_MINUTES = 3
DATAFLOW_METRICS_DELAY_SECONDS = DATAFLOW_METRICS_DELAY_MINUTES * 60

DATAFLOW_TYPE_BATCH = 'batch'
DATAFLOW_TYPE_STREAMING = 'streaming'

METRIC_TYPE_COUNTER = 'counter'
METRIC_TYPE_DISTRIBUTION = 'distribution'

# Dataflow resources cost factors (showing us-central-1 pricing).
# See https://cloud.google.com/dataflow/pricing#pricing-details
VCPU_PER_HR_BATCH = 0.056
VCPU_PER_HR_STREAMING = 0.069
MEM_PER_GB_HR_BATCH = 0.003557
MEM_PER_GB_HR_STREAMING = 0.0035557
PD_PER_GB_HR = 0.000054
PD_SSD_PER_GB_HR = 0.000298

class GcpDpbDataflow(dpb_service.BaseDpbService):
  """Object representing GCP Dataflow Service."""

  CLOUD = providers.GCP
  SERVICE_TYPE = 'dataflow'

  def __init__(self, dpb_service_spec):
    super(GcpDpbDataflow, self).__init__(dpb_service_spec)
    self.dpb_service_type = self.SERVICE_TYPE
    self.project = FLAGS.project
    self.job_id = None
    self.job_metrics = None
    self.job_stats = None

  @staticmethod
  def CheckPrerequisites(benchmark_config):
    del benchmark_config  # Unused
    if not FLAGS.dpb_job_jarfile or not os.path.exists(FLAGS.dpb_job_jarfile):
      raise errors.Config.InvalidValue('Job jar missing.')

  def Create(self):
    """See base class."""
    pass

  def Delete(self):
    """See base class."""
    pass

  # TODO(saksena): Make this actually follow the contract or better yet delete
  # this class.
  def SubmitJob(
      self,
      jarfile='',
      classname=None,
      job_poll_interval=None,
      job_arguments=None,
      job_stdout_file=None,
      job_type=None):
    """See base class."""

    if job_type == self.BEAM_JOB_TYPE:
      full_cmd, base_dir = beam_benchmark_helper.BuildBeamCommand(
          self.spec, classname, job_arguments)
      _, _, retcode = vm_util.IssueCommand(
          full_cmd,
          cwd=base_dir,
          timeout=FLAGS.beam_it_timeout,
          raise_on_failure=False)
      assert retcode == 0, 'Integration Test Failed.'
      return

    worker_machine_type = self.spec.worker_group.vm_spec.machine_type
    num_workers = self.spec.worker_count
    max_num_workers = self.spec.worker_count
    if (self.spec.worker_group.disk_spec and
        self.spec.worker_group.disk_spec.disk_size is not None):
      disk_size_gb = self.spec.worker_group.disk_spec.disk_size
    elif self.spec.worker_group.vm_spec.boot_disk_size is not None:
      disk_size_gb = self.spec.worker_group.vm_spec.boot_disk_size
    else:
      disk_size_gb = None

    cmd = []
    # Needed to verify java executable is on the path
    dataflow_executable = 'java'
    if not vm_util.ExecutableOnPath(dataflow_executable):
      raise errors.Setup.MissingExecutableError(
          'Could not find required executable "%s"' % dataflow_executable)
    cmd.append(dataflow_executable)

    cmd.append('-cp')
    cmd.append(jarfile)

    cmd.append(classname)
    cmd += job_arguments

    if FLAGS.dpb_dataflow_temp_location:
      cmd.append('--gcpTempLocation={}'.format(
          FLAGS.dpb_dataflow_temp_location))
    region = util.GetRegionFromZone(FLAGS.dpb_service_zone)
    cmd.append('--region={}'.format(region))
    cmd.append('--workerMachineType={}'.format(worker_machine_type))
    cmd.append('--numWorkers={}'.format(num_workers))
    cmd.append('--maxNumWorkers={}'.format(max_num_workers))

    if disk_size_gb:
      cmd.append('--diskSizeGb={}'.format(disk_size_gb))
    cmd.append('--defaultWorkerLogLevel={}'.format(FLAGS.dpb_log_level))
<<<<<<< HEAD
    cmd.append('--project={}'.format(self.project))
    _, stderr, _ = vm_util.IssueCommand(cmd)

    # Parse output to retrieve submitted job ID
    match = re.search('Submitted job: (.\S*)', stderr)
    if not match:
      logging.warn('Dataflow output in unexpected format. Failed to parse Dataflow job ID.')
      return
    
    self.job_id = match.group(1)
    logging.info('Dataflow job ID: %s', self.job_id)
=======

    if FLAGS.dpb_dataflow_additional_args:
      cmd.extend(FLAGS.dpb_dataflow_additional_args)

    vm_util.IssueCommand(cmd, timeout=FLAGS.dpb_dataflow_timeout)
>>>>>>> 6a1493e6

  def SetClusterProperty(self):
    pass

  def GetMetadata(self):
    """Return a dictionary of the metadata for this cluster."""
    basic_data = super(GcpDpbDataflow, self).GetMetadata()
    basic_data['dpb_dataflow_runner'] = FLAGS.dpb_dataflow_runner
    basic_data['dpb_dataflow_sdk'] = FLAGS.dpb_dataflow_sdk
    basic_data['dpb_job_id'] = self.job_id
    return basic_data

  def GetJobStatus(self):
    cmd = util.GcloudCommand(self, 'dataflow', 'jobs', 'show', self.job_id)
    cmd.flags = {
        'project': self.project,
        'format': 'json',
    }

  def GetStats(self):
    """Collect series of relevant performance and cost stats."""
    stats = {}
    stats['total_vcpu_time'] = self.GetMetricValue('TotalVcpuTime')/3600         # vCPU-hr
    stats['total_mem_usage'] = self.GetMetricValue('TotalMemoryUsage')/1024/3600 # GB-hr
    stats['total_pd_usage'] = self.GetMetricValue('TotalPdUsage')/3600           # GB-hr
    # TODO(rarsan): retrieve BillableShuffleDataProcessed
    # and/or BillableStreamingDataProcessed when applicable
    self.job_stats = stats
    return stats

  def CalculateCost(self, type=DATAFLOW_TYPE_BATCH):
    if type not in (DATAFLOW_TYPE_BATCH, DATAFLOW_TYPE_STREAMING):
      raise ValueError(f'Invalid type provided to CalculateCost(): {type}')

    if not self.job_stats:
      self.GetStats()

    total_vcpu_time = self.job_stats['total_vcpu_time']
    total_mem_usage = self.job_stats['total_mem_usage']
    total_pd_usage = self.job_stats['total_pd_usage']

    cost = 0
    if type == DATAFLOW_TYPE_BATCH:
      cost +=  total_vcpu_time * VCPU_PER_HR_BATCH
      cost +=  total_mem_usage * MEM_PER_GB_HR_BATCH
    else:
      cost += total_vcpu_time * VCPU_PER_HR_STREAMING
      cost += total_mem_usage * MEM_PER_GB_HR_STREAMING
    
    cost += total_pd_usage * PD_PER_GB_HR
    # TODO(rarsan): Add cost related to per-GB data processed by Dataflow Shuffle
    # (for batch) or Streaming Engine (for streaming) when applicable
    return cost

  def _PullJobMetrics(self, force_refresh=False):
    """Retrieve and cache all job metrics from Dataflow API"""
    # Skip if job metrics is already populated unless force_refresh is True
    if self.job_metrics is not None and not force_refresh:
      return
    
    cmd = util.GcloudCommand(self, 'dataflow', 'metrics',
                            'list', self.job_id)
    cmd.use_alpha_gcloud = True
    cmd.flags = {
        'project': self.project,
        'region': util.GetRegionFromZone(FLAGS.dpb_service_zone),
        'format': 'json',
    }
    stdout, _, _ = cmd.Issue()
    results = json.loads(stdout)

    counters = {}
    distributions = {}
    for metric in results:
      if 'scalar' in metric:
        counters[metric['name']['name']] = int(metric['scalar'])
      elif 'distribution' in metric:
        distributions[metric['name']['name']] = metric['distribution']
      else:
        logging.warn(f'Unfamiliar metric type found: {metric}')

    self.job_metrics = {
      METRIC_TYPE_COUNTER: counters,
      METRIC_TYPE_DISTRIBUTION: distributions
    }

  def GetMetricValue(self, name, type=METRIC_TYPE_COUNTER):
    """Get value of a job's metric.
    
    Returns:
      Integer if metric is of type counter
      Dictionary if metric is of type distribution. Dictionary 
      contains keys such as count/max/mean/min/sum
    """
    if type not in (METRIC_TYPE_COUNTER, METRIC_TYPE_DISTRIBUTION):
      raise ValueError(f'Invalid type provided to GetMetricValue(): {type}')
    
    if self.job_metrics is None:
      self._PullJobMetrics()
    
    return self.job_metrics[type][name]

  def GetAvgCpuUtilization(self, start_time: datetime, end_time: datetime):
    """Get average cpu utilization across all pipeline workers.

    Args:
      start_time: datetime specifying the beginning of the time interval.
      end_time: datetime specifying the end of the time interval.

    Returns:
      Average value across time interval
    """
    client = monitoring_v3.MetricServiceClient()
    project_name = f"projects/{self.project}"
    
    now_seconds = int(time.time())
    start_time_seconds = int(start_time.timestamp())
    end_time_seconds = int(end_time.timestamp())
    # Cpu metrics data can take up to 240 seconds to appear
    if (now_seconds - end_time_seconds) < CPU_API_DELAY_SECONDS:
      logging.info('Waiting for CPU metrics to be available (up to 4 minutes)...')
      time.sleep(CPU_API_DELAY_SECONDS - (now_seconds - end_time_seconds))

    interval = TimeInterval(
        {
            "start_time": {"seconds": start_time_seconds},
            "end_time": {"seconds": end_time_seconds},
        }
    )

    api_filter = (
      'metric.type = "compute.googleapis.com/instance/cpu/utilization" '
      f'AND resource.labels.project_id = "{self.project}" '
      f'AND metadata.user_labels.dataflow_job_id = "{self.job_id}" '
    )

    aggregation = Aggregation(
        {
            "alignment_period": {"seconds": 60},  # 1 minute
            "per_series_aligner": Aggregation.Aligner.ALIGN_MEAN,
            "cross_series_reducer": Aggregation.Reducer.REDUCE_MEAN,
            "group_by_fields": ["resource.instance_id"],
        }
    )

    results = client.list_time_series(
      request={
        "name": project_name,
        "filter": api_filter,
        "interval": interval,
        "view": monitoring_v3.ListTimeSeriesRequest.TimeSeriesView.FULL,
        "aggregation": aggregation,
      }
    )

    # if not results:
    #   raise Exception('No monitoring data found. Unable to calculate avg CPU utilization')
    return self._GetAvgValueFromTimeSeries(results)

  def GetMaxOutputThroughput(self, ptransform: str, start_time: datetime, end_time: datetime):
    """Get max throughput from a particular pTransform during job run interval.

    Args:
      start_time: datetime specifying the beginning of the time interval.
      end_time: datetime specifying the end of the time interval.

    Returns:
      Max value across time interval
    """
    client = monitoring_v3.MetricServiceClient()
    project_name = f"projects/{self.project}"
    
    now_seconds = int(time.time())
    start_time_seconds = int(start_time.timestamp())
    end_time_seconds = int(end_time.timestamp())
    # Cpu metrics data can take up to 240 seconds to appear
    if (now_seconds - end_time_seconds) < DATAFLOW_METRICS_DELAY_SECONDS:
      logging.info('Waiting for Dataflow metrics to be available (up to 3 minutes)...')
      time.sleep(DATAFLOW_METRICS_DELAY_SECONDS - (now_seconds - end_time_seconds))

    interval = TimeInterval(
        {
            "start_time": {"seconds": start_time_seconds},
            "end_time": {"seconds": end_time_seconds},
        }
    )

    api_filter = (
      'metric.type = "dataflow.googleapis.com/job/elements_produced_count" '
      f'AND resource.labels.project_id = "{self.project}" '
      f'AND metric.labels.job_id = "{self.job_id}" '
      f'AND metric.labels.ptransform = "{ptransform}" '
    )

    aggregation = Aggregation(
        {
            "alignment_period": {"seconds": 60},  # 1 minute
            "per_series_aligner": Aggregation.Aligner.ALIGN_RATE,
            # "group_by_fields": ["metric.job_id", "metric.ptransform"],
        }
    )

    results = client.list_time_series(
      request={
        "name": project_name,
        "filter": api_filter,
        "interval": interval,
        "view": monitoring_v3.ListTimeSeriesRequest.TimeSeriesView.FULL,
        "aggregation": aggregation
      }
    )

    if not results:
      logging.warn('No monitoring data found. Unable to calculate max throughput.')
      return None

    return self._GetMaxValueFromTimeSeries(results)

  def GetSubscriptionBacklogSize(self, subscription_name, interval_length=4):
    client = monitoring_v3.MetricServiceClient()
    project_name = f"projects/{self.project}"

    now = time.time()
    seconds = int(now)

    interval = TimeInterval(
        {
            "end_time": {"seconds": seconds},
            "start_time": {"seconds": seconds - interval_length * 60},
        }
    )

    api_filter = (
      'metric.type = "pubsub.googleapis.com/subscription/num_undelivered_messages" '
      'AND resource.labels.subscription_id = "' + subscription_name + '" '
    )
    
    results = client.list_time_series(
      request={
        "name": project_name,
        "filter": api_filter,
        "interval": interval,
        "view": monitoring_v3.ListTimeSeriesRequest.TimeSeriesView.FULL,
      }
    )

    return self._GetLastValueFromTimeSeries(results)

  def _GetLastValueFromTimeSeries(self, time_series):
    value = None
    for i, time_interval in enumerate(time_series):
      if i != 0: break
      for j, snapshot in enumerate(time_interval.points):
        if j != 0: break
        value = snapshot.value.int64_value

    return value

  def _GetAvgValueFromTimeSeries(self, time_series):
    """Parses time series data and returns average across intervals.

    Args:
      time_series: time series of cpu fractional utilization returned by monitoring.

    Returns:
      Average value across intervals
    """
    points = []
    for time_interval in time_series:
      for snapshot in time_interval.points:
        points.append(snapshot.value.double_value)

    if points:
      # Average over all minute intervals captured
      averaged = sum(points) / len(points)
      # If metric unit is a fractional number between 0 and 1 (e.g. CPU utilization metric)
      # multiply by 100 to display a percentage usage.
      if time_series.unit == "10^2.%":
        averaged = round(averaged * 100, 2)
      return averaged
    
    return None 

  def _GetMaxValueFromTimeSeries(self, time_series):
    """Parses time series data and returns maximum across intervals.

    Args:
      time_series: time series of throughput rates returned by monitoring.

    Returns:
      Maximum value across intervals
    """
    points = []
    for time_interval in time_series:
      for snapshot in time_interval.points:
        points.append(snapshot.value.double_value)

    if points:
      # Max over all minute intervals captured
      max_rate = max(points)
      # If metric unit is a fractional number between 0 and 1 (e.g. CPU utilization metric)
      # multiply by 100 to display a percentage usage.
      if time_series.unit == "10^2.%":
        max_rate = round(max_rate * 100, 2)
      else:
        max_rate = round(max_rate, 2)
      return max_rate
    
    return None <|MERGE_RESOLUTION|>--- conflicted
+++ resolved
@@ -170,9 +170,11 @@
     if disk_size_gb:
       cmd.append('--diskSizeGb={}'.format(disk_size_gb))
     cmd.append('--defaultWorkerLogLevel={}'.format(FLAGS.dpb_log_level))
-<<<<<<< HEAD
     cmd.append('--project={}'.format(self.project))
-    _, stderr, _ = vm_util.IssueCommand(cmd)
+
+    if FLAGS.dpb_dataflow_additional_args:
+      cmd.extend(FLAGS.dpb_dataflow_additional_args)
+    _, stderr, _ = vm_util.IssueCommand(cmd, timeout=FLAGS.dpb_dataflow_timeout)
 
     # Parse output to retrieve submitted job ID
     match = re.search('Submitted job: (.\S*)', stderr)
@@ -182,13 +184,6 @@
     
     self.job_id = match.group(1)
     logging.info('Dataflow job ID: %s', self.job_id)
-=======
-
-    if FLAGS.dpb_dataflow_additional_args:
-      cmd.extend(FLAGS.dpb_dataflow_additional_args)
-
-    vm_util.IssueCommand(cmd, timeout=FLAGS.dpb_dataflow_timeout)
->>>>>>> 6a1493e6
 
   def SetClusterProperty(self):
     pass
