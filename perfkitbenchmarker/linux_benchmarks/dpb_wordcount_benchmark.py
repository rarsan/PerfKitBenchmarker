--- conflicted
+++ resolved
@@ -150,14 +150,6 @@
   if dpb_service_instance.SERVICE_TYPE == dpb_service.DATAFLOW:
     jarfile = benchmark_spec.dpb_wordcount_jarfile
     job_arguments.append('--inputFile={}'.format(input_location))
-<<<<<<< HEAD
-    if not FLAGS.dpb_wordcount_out_base:
-      base_out = FLAGS.dpb_dataflow_staging_location
-    else:
-      base_out = 'gs://{}'.format(FLAGS.dpb_wordcount_out_base)
-    job_arguments.append('--output={}/output'.format(base_out))
-=======
->>>>>>> c2d1d6ed
   else:
     # Use user-provided jar file if present; otherwise use the default example
     if not benchmark_spec.dpb_wordcount_jarfile:
@@ -189,18 +181,11 @@
 
   # TODO(odiego): Refactor to avoid explicit service type checks.
   if dpb_service_instance.SERVICE_TYPE == dpb_service.DATAFLOW:
-<<<<<<< HEAD
-    avg_cpu_util = dpb_service_instance.GetAvgCpuUtilization(start_time, end_time)
-    results.append(sample.Sample('avg_cpu_util', avg_cpu_util, '%', metadata))
-
-    stats = dpb_service_instance.GetStats()
-=======
     avg_cpu_util = dpb_service_instance.GetAvgCpuUtilization(
         start_time, end_time)
     results.append(sample.Sample('avg_cpu_util', avg_cpu_util, '%', metadata))
 
     stats = dpb_service_instance.job_stats
->>>>>>> c2d1d6ed
     for name, value in stats.items():
       results.append(sample.Sample(name, value, 'number', metadata))
 
